--- conflicted
+++ resolved
@@ -20,15 +20,11 @@
 	return "Void"
 }
 
-<<<<<<< HEAD
-func (aspect *VoidAspect) Hit(instance *BlockInstance, player IPlayerClient, digStatus DigStatus) (destroyed bool) {
-=======
 func (aspect *VoidAspect) Check() os.Error {
 	return nil
 }
 
-func (aspect *VoidAspect) Hit(instance *BlockInstance, player IShardPlayerClient, digStatus DigStatus) (destroyed bool) {
->>>>>>> 204c7d25
+func (aspect *VoidAspect) Hit(instance *BlockInstance, player IPlayerClient, digStatus DigStatus) (destroyed bool) {
 	destroyed = false
 	return
 }
